import json
import os
from pathlib import Path
from typing import Dict, List, Set, Union

import albumentations as A
import numpy as np
from PIL import Image
from pycocotools.coco import COCO
from torch.utils.data import Dataset


class INatDataset(Dataset):
    def __init__(
        self,
        mode: str = "train",
        dataset_dir="/shared/ritwik/data/inaturalist2018/",
        annotation_json: str = "train2018.json",
        channels_first: bool = False,
        categories_json: str = "categories.json",
        supercategories: List[str] = None,
        category_label_path: str = None,
        transforms: A.Compose = None,
    ):
        """
        Args:
            mode: Can be either "train" or "val"
        """
        if type(dataset_dir) is str:
            dataset_dir = Path(dataset_dir)
        self.dataset_dir = dataset_dir
        self.labels = COCO(annotation_file=str(dataset_dir / annotation_json))
        self.categories = json.load(open(self.dataset_dir / categories_json))
        self.supercategories = set(supercategories)
        if category_label_path:
            category_label_map = json.load(open(category_label_path))
            self.category_label_map = {int(k): v for k, v in category_label_map.items()}
        else:
            self.category_label_map = None
        self.labels = self._process_labels(self.labels, self.supercategories)
        # with open("category_label_reptilia_map.json", "w+") as f:
        #     json.dump(self.category_label_map, f, indent=4)
        self.label_category_map = {v: k for k, v in self.category_label_map.items()}
        self.channels_first = channels_first
<<<<<<< HEAD

        if os.environ.get("RANK", "0") == "0":
            print(self.label_category_map)

=======
>>>>>>> 0dc6c6e9
        self.mode = mode
        if self.mode not in ["train", "val"]:
            raise NotImplementedError(
                "Please provide a valid mode ('train', 'val')."
            )

        self.transforms = transforms

    def __len__(self):
        return len(self.labels)

    def __getitem__(self, idx):
        label = self.labels[idx]
        img_path = self.dataset_dir / label["file_name"]
        img = Image.open(img_path).convert('RGB')
        if self.transforms:
            img = self.transforms(img)
        img = np.asarray(img)
        if not self.channels_first:
            img = img.transpose((1, 2, 0))

        return {"image": img, **label}

    def _process_labels(self, labels: COCO, supercategories: Set[str], ):
        """
        Load keys, images, and annotations
        """
        ids = sorted(list(labels.anns.keys()))
        valid_category_ids = set([x["id"] for x in self.categories if x["supercategory"] in supercategories])
        if self.category_label_map is None:
            category_label_map = {}
<<<<<<< HEAD
            if os.environ.get("RANK", "0") == "0":
                print("Generating category label map...")
=======
>>>>>>> 0dc6c6e9
        else:
            category_label_map = self.category_label_map

        ret_labels = []
        counter = 0
        for id in ids:
            label = labels.anns[id]["category_id"]
            if len(supercategories) > 0 and label not in valid_category_ids:
                continue

            if label not in category_label_map:
                category_label_map[label] = counter
                counter += 1

            ret_labels.append({
                "id": id,
                "file_name": labels.imgs[id]["file_name"],
                "label": category_label_map[label],
                "id": labels.imgs[id]["id"],
            })
        
        self.category_label_map = category_label_map

        return ret_labels
    
    def output_to_category(self, model_output):
        return self.label_category_map[model_output]<|MERGE_RESOLUTION|>--- conflicted
+++ resolved
@@ -42,13 +42,6 @@
         #     json.dump(self.category_label_map, f, indent=4)
         self.label_category_map = {v: k for k, v in self.category_label_map.items()}
         self.channels_first = channels_first
-<<<<<<< HEAD
-
-        if os.environ.get("RANK", "0") == "0":
-            print(self.label_category_map)
-
-=======
->>>>>>> 0dc6c6e9
         self.mode = mode
         if self.mode not in ["train", "val"]:
             raise NotImplementedError(
@@ -80,11 +73,6 @@
         valid_category_ids = set([x["id"] for x in self.categories if x["supercategory"] in supercategories])
         if self.category_label_map is None:
             category_label_map = {}
-<<<<<<< HEAD
-            if os.environ.get("RANK", "0") == "0":
-                print("Generating category label map...")
-=======
->>>>>>> 0dc6c6e9
         else:
             category_label_map = self.category_label_map
 
