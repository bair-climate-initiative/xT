import glob
import os
import warnings

import torch

os.environ["MKL_NUM_THREADS"] = "1"
os.environ["NUMEXPR_NUM_THREADS"] = "1"
os.environ["OMP_NUM_THREADS"] = "1"
import cv2

cv2.ocl.setUseOpenCL(False)
cv2.setNumThreads(0)

from torch.cuda import empty_cache

torch.utils.data._utils.MP_STATUS_CHECK_INTERVAL = 120
import torch.distributed as dist
from tqdm import tqdm

from inference.postprocessing import process_confidence
from inference.run_inference import predict_scene_and_return_mm
from metrics import xview_metric
from metrics.xview_metric import create_metric_arg_parser
from training.config import load_config
from training.val_dataset import XviewValDataset
from torch.utils.data import Dataset
import datetime

class TestDataset(Dataset):

    def __init__(self, root_dir):
        super().__init__()
        self.names = os.listdir(root_dir)

    def __getitem__(self, index):
        return dict(name=self.names[index])

    def __len__(self):
        return len(self.names)

warnings.filterwarnings("ignore")
import argparse
import os
from typing import Dict
import pandas as pd

from training.trainer import TrainConfiguration, PytorchTrainer, Evaluator

from torch.utils.data import DataLoader
import torch.distributed
from training.config import load_config
from training.tiling import build_tiling

class XviewEvaluator(Evaluator):
    def __init__(self, args,mode='val') -> None:
        super().__init__()
        self.args = args
        if args.test:
            mode = 'public'
        self.crop_size = args.crop_size_val
        self.conf = load_config(args.config,args=args)
        self.tiling = self.conf.get('tiling','naive')
        self.input_size = self.conf.get('encoder_crop_size',self.conf['crop_size'])
        self.overlap = args.overlap_val
        if mode == 'public':
            self.dataset_dir = "images/public"
            self.annotation_dir = "labels/public.csv"
            self.shoreline_dir= "shoreline/public"
        elif mode == 'val':
            self.dataset_dir = "images/validation"
            self.annotation_dir = "labels/validation.csv"
            self.shoreline_dir = "shoreline/validation"
        else:
            raise NotImplemented
    def init_metrics(self) -> Dict:
        return {"xview": 0}
    
    def build_iterator(self,batch):
        old_dim = self.crop_size
        n = old_dim // self.input_size
        for (i,j,k) in build_tiling(n,self.tiling):
                batch_new =  batch[...,self.input_size*i:self.input_size*(i+1),self.input_size*j:self.input_size*(j+1)]
                context_id = i * n + j
                yield batch_new,k,(self.input_size*i,self.input_size*(i+1),self.input_size*j,self.input_size*(j+1),batch.shape[-2],batch.shape[-1])

    @torch.no_grad()
    def validate(self, dataloader: DataLoader, model: torch.nn.Module, distributed: bool = False, local_rank: int = 0,
                 snapshot_name: str = "") -> Dict:
        conf_name = os.path.splitext(os.path.basename(self.args.config))[0]
        val_dir = os.path.join(self.args.val_dir, conf_name, str(self.args.fold))
        os.makedirs(val_dir, exist_ok=True)
        dataset_dir = os.path.join(self.args.data_dir, self.dataset_dir)
        extra_context = model.module.extra_context
        # if self.args.local_rank == 0:
        #     csv_paths = glob.glob(os.path.join(val_dir, "*.csv"))
        #     for csv_file in csv_paths:
        #         os.remove(csv_file)
        if distributed:
            dist.barrier()
        for sample in tqdm(dataloader,position=0):
            scene_id = sample["name"][0]
            tgt_path = os.path.join(val_dir, f"{scene_id}.csv")
            # if os.path.exists(tgt_path) and datetime.datetime.fromtimestamp(os.path.getmtime(tgt_path) )> datetime.datetime.now() - datetime.timedelta(hours=10):
            #     continue
            mask_dict = predict_scene_and_return_mm([model], scene_id=scene_id, dataset_dir=dataset_dir,
                                                    use_fp16=self.args.fp16, rotate=True,
                                                    crop_size = self.crop_size,overlap=self.overlap,
                                                    extra_context=extra_context,iter_function=self.build_iterator,position=self.args.local_rank+1)
            data = process_confidence(scene_id, None, mask_dict)
            pd.DataFrame(data,
                         columns=["detect_scene_row", "detect_scene_column", "scene_id", "is_vessel", "is_fishing",
                                  "vessel_length_m", "confidence", "mean_obj", "mean_vessel", "mean_fishing",
                                  "mean_length", "mean_center"]).to_csv(os.path.join(val_dir, f"{scene_id}.csv"))
        if distributed:
            dist.barrier()
        xview = 0
        output = {}
        if self.args.local_rank == 0:
            csv_paths = glob.glob(os.path.join(val_dir, "*.csv"))
            pred_csv = f"pred_{conf_name}_{self.args.fold}.csv"
            print(csv_paths)
            pd.concat([pd.read_csv(csv_path).reset_index() for csv_path in csv_paths]).to_csv(pred_csv, index=False)
            parser = create_metric_arg_parser()
            metric_args = parser.parse_args('')
            df = pd.read_csv(pred_csv)
            df = df.reset_index()
            df[["detect_scene_row", "detect_scene_column", "scene_id", "is_vessel", "is_fishing",
                 "vessel_length_m"]].to_csv(pred_csv, index=False)
            metric_args.inference_file = pred_csv
            metric_args.label_file = os.path.join(self.args.data_dir, self.annotation_dir)
            metric_args.shore_root = os.path.join(self.args.data_dir, self.shoreline_dir)
            metric_args.shore_tolerance = 2
            metric_args.costly_dist = True
            metric_args.drop_low_detect = True
            metric_args.distance_tolerance = 200
            metric_args.output = os.path.join(self.args.logdir,"out.json")
            output = xview_metric.evaluate_xview_metric(metric_args)
            xview = output["aggregate"]
        if distributed:
            dist.barrier()
        empty_cache()
        return {"xview": xview,**output}

    def get_improved_metrics(self, prev_metrics: Dict, current_metrics: Dict) -> Dict:
        improved = {}
        for k in ("xview","loc_fscore_shore"):
            if current_metrics[k]> prev_metrics.get(k,0.0):
                print(k," improved from {:.4f} to {:.4f}".format(prev_metrics["xview"], current_metrics["xview"]))
                improved[k] = current_metrics[k]
        return improved


def parse_args():
    parser = argparse.ArgumentParser("Pipeline")
    arg = parser.add_argument
    arg('--config', metavar='CONFIG_FILE', help='path to configuration file', default="configs/vgg13.json")
    arg('--workers', type=int, default=16, help='number of cpu threads to use')
    arg('--gpu', type=str, default='0', help='List of GPUs for parallel training, e.g. 0,1,2,3')
    arg('--output-dir', type=str, default='weights/')
    arg('--resume', type=str, default='')
    arg('--fold', type=int, default=0)
    arg('--crop_size_val', type=int, default=3584)
    arg('--overlap_val', type=int, default=704)
    arg('--prefix', type=str, default='val_')
    arg('--data-dir', type=str, default="/mnt/viper/xview3/")
    arg('--shoreline-dir', type=str, default="")
    arg('--val-dir', type=str, default="/mnt/viper/xview3/oof")
    arg('--folds-csv', type=str, default='folds4val.csv')
    arg('--logdir', type=str, default='logs')
    arg('--zero-score', action='store_true', default=False)
    arg('--from-zero', action='store_true', default=False)
    arg('--fp16', action='store_true', default=False)
    arg('--distributed', action='store_true', default=False)
    arg("--local_rank", default=0, type=int)
    arg("--world-size", default=1, type=int)
    arg("--test_every", type=int, default=1)
    arg('--freeze-epochs', type=int, default=0)
    arg('--multiplier', type=int, default=1)
    arg("--val", action='store_true', default=False)
    arg("--name", type=str, default='')
    arg("--freeze-bn", action='store_true', default=False)
    arg('--crop_size', type=int, default=1024)
    arg('--positive_ratio', type=float, default=0.5)
    arg('--epoch', type=int, default=None)
    arg('--bs', type=int, default=None)
    arg('--lr', type=float, default=None)
    arg('--eta_min', type=float, default=None)
    arg('--wd',dest='weight_decay',type=float, default=None)   
    arg('--drop_path',type=float, default=None)   
    arg('--pretrained', type=str, default='default')
<<<<<<< HEAD
    arg('--classifier_lr', type=float, default=None)   
=======
    arg("--test", action='store_true', default=False)
>>>>>>> fab2fb48
    args = parser.parse_args()

    return args


def create_data_datasets(args):
<<<<<<< HEAD
    conf = load_config(args.config, args=args)
    if args.local_rank == 0:
        print("dataset config crop size", conf["crop_size"])
    train_annotations = os.path.join(args.data_dir, "labels/validation.csv")
    train_dataset = XviewValDataset(mode="train", dataset_dir=args.data_dir, 
                                    fold=args.fold, folds_csv=args.folds_csv,
                                    annotation_csv=train_annotations,
                                    crop_size=conf["crop_size"],
                                    multiplier=conf["multiplier"],
                                    positive_ratio=args.positive_ratio
                                    )
    val_dataset = XviewValDataset(mode="val", dataset_dir=args.data_dir, 
                                  fold=args.fold, folds_csv=args.folds_csv,
                                  annotation_csv=train_annotations, crop_size=conf["crop_size"])
=======
    if args.shoreline_dir:
        print("Legacy Warning:shoreline_dir is no longer used")
    conf = load_config(args.config)
    conf['crop_size'] = args.crop_size
    if args.test:
        train_annotations = os.path.join(args.data_dir, "labels/public.csv")
        train_dataset = XviewValDataset(mode="train", dataset_dir=args.data_dir, fold=12345, folds_csv=args.folds_csv,
                                        annotation_csv=train_annotations,
                                        crop_size=conf["crop_size"],
                                        multiplier=conf["multiplier"],
                                        )
        val_dataset =   TestDataset( os.path.join(args.data_dir, "images/public"))
    else:
        train_annotations = os.path.join(args.data_dir, "labels/validation.csv")
        train_dataset = XviewValDataset(mode="train", dataset_dir=args.data_dir, fold=args.fold, folds_csv=args.folds_csv,
                                        annotation_csv=train_annotations,
                                        crop_size=conf["crop_size"],
                                        multiplier=conf["multiplier"],
                                        positive_ratio=args.positive_ratio
                                        )
        val_dataset = XviewValDataset(mode="val", dataset_dir=args.data_dir, fold=args.fold, folds_csv=args.folds_csv,
                                    annotation_csv=train_annotations, crop_size=conf["crop_size"])
>>>>>>> fab2fb48
    return train_dataset, val_dataset


def make_folder(p):
    if not os.path.exists(p):
        os.mkdir(p)
def main():
    args = parse_args()
    args.fp16 = False
    if args.local_rank == 0:
        make_folder(args.output_dir)
        make_folder(args.logdir)
    trainer_config = TrainConfiguration(
        config_path=args.config,
        crop_size=args.crop_size,
        gpu=args.gpu,
        resume_checkpoint=args.resume,
        prefix=args.prefix,
        world_size=args.world_size,
        test_every=args.test_every,
        local_rank=args.local_rank,
        distributed=args.distributed,
        freeze_epochs=args.freeze_epochs,
        log_dir=args.logdir,
        output_dir=args.output_dir,
        workers=args.workers,
        from_zero=args.from_zero,
        zero_score=args.zero_score,
        fp16=args.fp16,
        freeze_bn=args.freeze_bn,
        name = args.name if args.name else None
    )
    data_train, data_val = create_data_datasets(args)
    seg_evaluator = XviewEvaluator(args)
    trainer = PytorchTrainer(train_config=trainer_config, evaluator=seg_evaluator, fold=args.fold,
<<<<<<< HEAD
                             train_data=data_train, val_data=data_val,args=args)    
=======
                             train_data=data_train, val_data=data_val,args=args)
    if args.test:
        sampler = torch.utils.data.distributed.DistributedSampler(data_val, shuffle=False)
        test_loader = DataLoader(
            data_val, batch_size=1, sampler=sampler, shuffle=False, num_workers=0, pin_memory=False
        )
        trainer.validate(test_loader)
        return
>>>>>>> fab2fb48
    if args.val:
        trainer.validate()
        return
    trainer.fit()


if __name__ == '__main__':
    main()<|MERGE_RESOLUTION|>--- conflicted
+++ resolved
@@ -189,37 +189,19 @@
     arg('--wd',dest='weight_decay',type=float, default=None)   
     arg('--drop_path',type=float, default=None)   
     arg('--pretrained', type=str, default='default')
-<<<<<<< HEAD
     arg('--classifier_lr', type=float, default=None)   
-=======
     arg("--test", action='store_true', default=False)
->>>>>>> fab2fb48
     args = parser.parse_args()
 
     return args
 
 
 def create_data_datasets(args):
-<<<<<<< HEAD
+    if args.shoreline_dir:
+        print("Legacy Warning:shoreline_dir is no longer used")
     conf = load_config(args.config, args=args)
     if args.local_rank == 0:
         print("dataset config crop size", conf["crop_size"])
-    train_annotations = os.path.join(args.data_dir, "labels/validation.csv")
-    train_dataset = XviewValDataset(mode="train", dataset_dir=args.data_dir, 
-                                    fold=args.fold, folds_csv=args.folds_csv,
-                                    annotation_csv=train_annotations,
-                                    crop_size=conf["crop_size"],
-                                    multiplier=conf["multiplier"],
-                                    positive_ratio=args.positive_ratio
-                                    )
-    val_dataset = XviewValDataset(mode="val", dataset_dir=args.data_dir, 
-                                  fold=args.fold, folds_csv=args.folds_csv,
-                                  annotation_csv=train_annotations, crop_size=conf["crop_size"])
-=======
-    if args.shoreline_dir:
-        print("Legacy Warning:shoreline_dir is no longer used")
-    conf = load_config(args.config)
-    conf['crop_size'] = args.crop_size
     if args.test:
         train_annotations = os.path.join(args.data_dir, "labels/public.csv")
         train_dataset = XviewValDataset(mode="train", dataset_dir=args.data_dir, fold=12345, folds_csv=args.folds_csv,
@@ -238,7 +220,6 @@
                                         )
         val_dataset = XviewValDataset(mode="val", dataset_dir=args.data_dir, fold=args.fold, folds_csv=args.folds_csv,
                                     annotation_csv=train_annotations, crop_size=conf["crop_size"])
->>>>>>> fab2fb48
     return train_dataset, val_dataset
 
 
@@ -274,9 +255,6 @@
     data_train, data_val = create_data_datasets(args)
     seg_evaluator = XviewEvaluator(args)
     trainer = PytorchTrainer(train_config=trainer_config, evaluator=seg_evaluator, fold=args.fold,
-<<<<<<< HEAD
-                             train_data=data_train, val_data=data_val,args=args)    
-=======
                              train_data=data_train, val_data=data_val,args=args)
     if args.test:
         sampler = torch.utils.data.distributed.DistributedSampler(data_val, shuffle=False)
@@ -285,7 +263,6 @@
         )
         trainer.validate(test_loader)
         return
->>>>>>> fab2fb48
     if args.val:
         trainer.validate()
         return
