import glob
import os
import warnings

import torch

os.environ["MKL_NUM_THREADS"] = "1"
os.environ["NUMEXPR_NUM_THREADS"] = "1"
os.environ["OMP_NUM_THREADS"] = "1"
import cv2

cv2.ocl.setUseOpenCL(False)
cv2.setNumThreads(0)

from torch.cuda import empty_cache

torch.utils.data._utils.MP_STATUS_CHECK_INTERVAL = 120
import torch.distributed as dist
from tqdm import tqdm

from inference.postprocessing import process_confidence
from inference.run_inference import predict_scene_and_return_mm
from metrics import xview_metric
from metrics.xview_metric import create_metric_arg_parser
from training.config import load_config
from training.val_dataset import XviewValDataset

warnings.filterwarnings("ignore")
import argparse
import os
from typing import Dict
import pandas as pd

from training.trainer import TrainConfiguration, PytorchTrainer, Evaluator

from torch.utils.data import DataLoader
import torch.distributed


class XviewEvaluator(Evaluator):
    def __init__(self, args) -> None:
        super().__init__()
        self.args = args
        self.crop_size = args.crop_size_val
        self.overlap = args.overlap_val

    def init_metrics(self) -> Dict:
        return {"xview": 0}

    @torch.no_grad()
    def validate(self, dataloader: DataLoader, model: torch.nn.Module, distributed: bool = False, local_rank: int = 0,
                 snapshot_name: str = "") -> Dict:
        conf_name = os.path.splitext(os.path.basename(self.args.config))[0]
        val_dir = os.path.join(self.args.val_dir, conf_name, str(self.args.fold))
        os.makedirs(val_dir, exist_ok=True)
        dataset_dir = os.path.join(self.args.data_dir, "images/validation")
        for sample in tqdm(dataloader):
            scene_id = sample["name"][0]
            mask_dict = predict_scene_and_return_mm([model], scene_id=scene_id, dataset_dir=dataset_dir,
                                                    use_fp16=self.args.fp16, rotate=True,
                                                    crop_size = self.crop_size,overlap=self.overlap)
            data = process_confidence(scene_id, None, mask_dict)
            pd.DataFrame(data,
                         columns=["detect_scene_row", "detect_scene_column", "scene_id", "is_vessel", "is_fishing",
                                  "vessel_length_m", "confidence", "mean_obj", "mean_vessel", "mean_fishing",
                                  "mean_length", "mean_center"]).to_csv(os.path.join(val_dir, f"{scene_id}.csv"))
        if distributed:
            dist.barrier()
        xview = 0
        output = {}
        if self.args.local_rank == 0:
            csv_paths = glob.glob(os.path.join(val_dir, "*.csv"))
            pred_csv = f"pred_{conf_name}_{self.args.fold}.csv"
            print(csv_paths)
            pd.concat([pd.read_csv(csv_path).reset_index() for csv_path in csv_paths]).to_csv(pred_csv, index=False)
            parser = create_metric_arg_parser()
            metric_args = parser.parse_args('')
            df = pd.read_csv(pred_csv)
            df = df.reset_index()
            df[["detect_scene_row", "detect_scene_column", "scene_id", "is_vessel", "is_fishing",
                 "vessel_length_m"]].to_csv(pred_csv, index=False)
            metric_args.inference_file = pred_csv
            metric_args.label_file = os.path.join(self.args.data_dir, "labels/validation.csv")
            metric_args.shore_root = self.args.shoreline_dir
            metric_args.shore_tolerance = 2
            metric_args.costly_dist = True
            metric_args.drop_low_detect = True
            metric_args.distance_tolerance = 200
            metric_args.output = "out.json"
            output = xview_metric.evaluate_xview_metric(metric_args)
            xview = output["aggregate"]
        if distributed:
            dist.barrier()
        empty_cache()
        return {"xview": xview,**output}

    def get_improved_metrics(self, prev_metrics: Dict, current_metrics: Dict) -> Dict:
        improved = {}
        if current_metrics["xview"] > prev_metrics["xview"]:
            print("XView improved from {:.4f} to {:.4f}".format(prev_metrics["xview"], current_metrics["xview"]))
            improved["xview"] = current_metrics["xview"]
        else:
            print("XView {:.4f} current {:.4f}".format(prev_metrics["xview"], current_metrics["xview"]))
        return improved


def parse_args():
    parser = argparse.ArgumentParser("Pipeline")
    arg = parser.add_argument
    arg('--config', metavar='CONFIG_FILE', help='path to configuration file', default="configs/vgg13.json")
    arg('--workers', type=int, default=16, help='number of cpu threads to use')
    arg('--gpu', type=str, default='0', help='List of GPUs for parallel training, e.g. 0,1,2,3')
    arg('--output-dir', type=str, default='weights/')
    arg('--resume', type=str, default='')
    arg('--fold', type=int, default=0)
    arg('--crop_size_val', type=int, default=3584)
    arg('--overlap_val', type=int, default=704)
    arg('--prefix', type=str, default='val_')
    arg('--data-dir', type=str, default="/mnt/viper/xview3/")
    arg('--shoreline-dir', type=str, default="/mnt/viper/xview3/shore/validation")
    arg('--val-dir', type=str, default="/mnt/viper/xview3/oof")
    arg('--folds-csv', type=str, default='folds4val.csv')
    arg('--logdir', type=str, default='logs')
    arg('--zero-score', action='store_true', default=False)
    arg('--from-zero', action='store_true', default=False)
    arg('--fp16', action='store_true', default=False)
    arg('--distributed', action='store_true', default=False)
    arg("--local_rank", default=0, type=int)
    arg("--world-size", default=1, type=int)
    arg("--test_every", type=int, default=1)
    arg('--freeze-epochs', type=int, default=0)
    arg('--multiplier', type=int, default=1)
    arg("--val", action='store_true', default=False)
    arg("--name", type=str, default='')
    arg("--freeze-bn", action='store_true', default=False)
    arg('--crop_size', type=int, default=1024)
    arg('--positive_ratio', type=float, default=0.5)
    

    args = parser.parse_args()

    return args


def create_data_datasets(args):
    conf = load_config(args.config)
    conf['crop_size'] = args.crop_size
    train_annotations = os.path.join(args.data_dir, "labels/validation.csv")
    train_dataset = XviewValDataset(mode="train", dataset_dir=args.data_dir, fold=args.fold, folds_csv=args.folds_csv,
                                    annotation_csv=train_annotations,
                                    crop_size=conf["crop_size"],
                                    multiplier=conf["multiplier"],
                                    positive_ratio=args.positive_ratio
                                    )
    val_dataset = XviewValDataset(mode="val", dataset_dir=args.data_dir, fold=args.fold, folds_csv=args.folds_csv,
                                  annotation_csv=train_annotations, crop_size=conf["crop_size"])
    return train_dataset, val_dataset


def make_folder(p):
    if not os.path.exists(p):
        os.mkdir(p)
def main():
    args = parse_args()
<<<<<<< HEAD
    args.fp16 = False
=======
    if args.local_rank == 0:
        make_folder(args.output_dir)
        make_folder(args.logdir)
>>>>>>> 0bd4cf53
    trainer_config = TrainConfiguration(
        config_path=args.config,
        crop_size=args.crop_size,
        gpu=args.gpu,
        resume_checkpoint=args.resume,
        prefix=args.prefix,
        world_size=args.world_size,
        test_every=args.test_every,
        local_rank=args.local_rank,
        distributed=args.distributed,
        freeze_epochs=args.freeze_epochs,
        log_dir=args.logdir,
        output_dir=args.output_dir,
        workers=args.workers,
        from_zero=args.from_zero,
        zero_score=args.zero_score,
        fp16=args.fp16,
        freeze_bn=args.freeze_bn,
        name = args.name if args.name else None
    )
    print(args.crop_size_val, args.overlap_val)
    data_train, data_val = create_data_datasets(args)
    seg_evaluator = XviewEvaluator(args)
    trainer = PytorchTrainer(train_config=trainer_config, evaluator=seg_evaluator, fold=args.fold,
                             train_data=data_train, val_data=data_val)
    if args.val:
        trainer.validate()
        return
    trainer.fit()


if __name__ == '__main__':
    main()<|MERGE_RESOLUTION|>--- conflicted
+++ resolved
@@ -162,13 +162,10 @@
         os.mkdir(p)
 def main():
     args = parse_args()
-<<<<<<< HEAD
     args.fp16 = False
-=======
     if args.local_rank == 0:
         make_folder(args.output_dir)
         make_folder(args.logdir)
->>>>>>> 0bd4cf53
     trainer_config = TrainConfiguration(
         config_path=args.config,
         crop_size=args.crop_size,
