import glob
import os
import warnings

import torch

os.environ["MKL_NUM_THREADS"] = "1"
os.environ["NUMEXPR_NUM_THREADS"] = "1"
os.environ["OMP_NUM_THREADS"] = "1"
import cv2

cv2.ocl.setUseOpenCL(False)
cv2.setNumThreads(0)

from torch.cuda import empty_cache

torch.utils.data._utils.MP_STATUS_CHECK_INTERVAL = 120
import torch.distributed as dist
from tqdm import tqdm

from inference.postprocessing import process_confidence
from inference.run_inference import predict_scene_and_return_mm
from metrics import xview_metric
from metrics.xview_metric import create_metric_arg_parser
from training.config import load_config
from training.val_dataset import XviewValDataset

warnings.filterwarnings("ignore")
import argparse
import os
from typing import Dict
import pandas as pd

from training.trainer import TrainConfiguration, PytorchTrainer, Evaluator

from torch.utils.data import DataLoader
import torch.distributed


class XviewEvaluator(Evaluator):
    def __init__(self, args) -> None:
        super().__init__()
        self.args = args
        self.crop_size = args.crop_size_val
        self.overlap = args.overlap_val

    def init_metrics(self) -> Dict:
        return {"xview": 0}

    @torch.no_grad()
    def validate(self, dataloader: DataLoader, model: torch.nn.Module, distributed: bool = False, local_rank: int = 0,
                 snapshot_name: str = "") -> Dict:
        conf_name = os.path.splitext(os.path.basename(self.args.config))[0]
        val_dir = os.path.join(self.args.val_dir, conf_name, str(self.args.fold))
        os.makedirs(val_dir, exist_ok=True)
        dataset_dir = os.path.join(self.args.data_dir, "images/validation")
        for sample in tqdm(dataloader):
            scene_id = sample["name"][0]
            mask_dict = predict_scene_and_return_mm([model], scene_id=scene_id, dataset_dir=dataset_dir,
                                                    use_fp16=self.args.fp16, rotate=True,
                                                    crop_size = self.crop_size,overlap=self.overlap)
            data = process_confidence(scene_id, None, mask_dict)
            pd.DataFrame(data,
                         columns=["detect_scene_row", "detect_scene_column", "scene_id", "is_vessel", "is_fishing",
                                  "vessel_length_m", "confidence", "mean_obj", "mean_vessel", "mean_fishing",
                                  "mean_length", "mean_center"]).to_csv(os.path.join(val_dir, f"{scene_id}.csv"))
        if distributed:
            dist.barrier()
        xview = 0
        output = {}
        if self.args.local_rank == 0:
            csv_paths = glob.glob(os.path.join(val_dir, "*.csv"))
            pred_csv = f"pred_{conf_name}_{self.args.fold}.csv"
            print(csv_paths)
            pd.concat([pd.read_csv(csv_path).reset_index() for csv_path in csv_paths]).to_csv(pred_csv, index=False)
            parser = create_metric_arg_parser()
            metric_args = parser.parse_args('')
            df = pd.read_csv(pred_csv)
            df = df.reset_index()
            df[["detect_scene_row", "detect_scene_column", "scene_id", "is_vessel", "is_fishing",
                 "vessel_length_m"]].to_csv(pred_csv, index=False)
            metric_args.inference_file = pred_csv
            metric_args.label_file = os.path.join(self.args.data_dir, "labels/validation.csv")
            metric_args.shore_root = self.args.shoreline_dir
            metric_args.shore_tolerance = 2
            metric_args.costly_dist = True
            metric_args.drop_low_detect = True
            metric_args.distance_tolerance = 200
            metric_args.output = os.path.join(self.args.logdir,"out.json")
            output = xview_metric.evaluate_xview_metric(metric_args)
            xview = output["aggregate"]
        if distributed:
            dist.barrier()
        empty_cache()
        return {"xview": xview,**output}

    def get_improved_metrics(self, prev_metrics: Dict, current_metrics: Dict) -> Dict:
        improved = {}
        if current_metrics["xview"] > prev_metrics["xview"]:
            print("XView improved from {:.4f} to {:.4f}".format(prev_metrics["xview"], current_metrics["xview"]))
            improved["xview"] = current_metrics["xview"]
        else:
            print("XView {:.4f} current {:.4f}".format(prev_metrics["xview"], current_metrics["xview"]))
        return improved


def parse_args():
    parser = argparse.ArgumentParser("Pipeline")
    arg = parser.add_argument
    arg('--config', metavar='CONFIG_FILE', help='path to configuration file', default="configs/vgg13.json")
    arg('--workers', type=int, default=16, help='number of cpu threads to use')
    arg('--gpu', type=str, default='0', help='List of GPUs for parallel training, e.g. 0,1,2,3')
    arg('--output-dir', type=str, default='weights/')
    arg('--resume', type=str, default='')
    arg('--fold', type=int, default=0)
    arg('--crop_size_val', type=int, default=3584)
    arg('--overlap_val', type=int, default=704)
    arg('--prefix', type=str, default='val_')
    arg('--data-dir', type=str, default="/mnt/viper/xview3/")
    arg('--shoreline-dir', type=str, default="/mnt/viper/xview3/shore/validation")
    arg('--val-dir', type=str, default="/mnt/viper/xview3/oof")
    arg('--folds-csv', type=str, default='folds4val.csv')
    arg('--logdir', type=str, default='logs')
    arg('--zero-score', action='store_true', default=False)
    arg('--from-zero', action='store_true', default=False)
    arg('--fp16', action='store_true', default=False)
    arg('--distributed', action='store_true', default=False)
    arg("--local_rank", default=0, type=int)
    arg("--world-size", default=1, type=int)
    arg("--test_every", type=int, default=1)
    arg('--freeze-epochs', type=int, default=0)
    arg('--multiplier', type=int, default=1)
    arg("--val", action='store_true', default=False)
    arg("--name", type=str, default='')
    arg("--freeze-bn", action='store_true', default=False)
    arg('--crop_size', type=int, default=1024)
    arg('--positive_ratio', type=float, default=0.5)
    arg('--epoch', type=int, default=None)
    arg('--bs', type=int, default=None)
    arg('--lr', type=float, default=None)
    arg('--wd',dest='weight_decay',type=float, default=None)   
    arg('--drop_path',type=float, default=None)   
    args = parser.parse_args()

    return args


def create_data_datasets(args):
    conf = load_config(args.config)
    conf['crop_size'] = args.crop_size
    train_annotations = os.path.join(args.data_dir, "labels/validation.csv")
    train_dataset = XviewValDataset(mode="train", dataset_dir=args.data_dir, fold=args.fold, folds_csv=args.folds_csv,
                                    annotation_csv=train_annotations,
                                    crop_size=conf["crop_size"],
                                    multiplier=conf["multiplier"],
                                    positive_ratio=args.positive_ratio
                                    )
    val_dataset = XviewValDataset(mode="val", dataset_dir=args.data_dir, fold=args.fold, folds_csv=args.folds_csv,
                                  annotation_csv=train_annotations, crop_size=conf["crop_size"])
    return train_dataset, val_dataset


def make_folder(p):
    if not os.path.exists(p):
        os.mkdir(p)
def main():
    args = parse_args()
    args.fp16 = False
    if args.local_rank == 0:
        make_folder(args.output_dir)
        make_folder(args.logdir)
    trainer_config = TrainConfiguration(
        config_path=args.config,
        crop_size=args.crop_size,
        gpu=args.gpu,
        resume_checkpoint=args.resume,
        prefix=args.prefix,
        world_size=args.world_size,
        test_every=args.test_every,
        local_rank=args.local_rank,
        distributed=args.distributed,
        freeze_epochs=args.freeze_epochs,
        log_dir=args.logdir,
        output_dir=args.output_dir,
        workers=args.workers,
        from_zero=args.from_zero,
        zero_score=args.zero_score,
        fp16=args.fp16,
        freeze_bn=args.freeze_bn,
        name = args.name if args.name else None
    )
<<<<<<< HEAD
    print(args.crop_size_val, args.overlap_val)
=======
>>>>>>> df1ce7de
    data_train, data_val = create_data_datasets(args)
    seg_evaluator = XviewEvaluator(args)
    trainer = PytorchTrainer(train_config=trainer_config, evaluator=seg_evaluator, fold=args.fold,
                             train_data=data_train, val_data=data_val,args=args)
    if args.val:
        trainer.validate()
        return
    trainer.fit()


if __name__ == '__main__':
    main()<|MERGE_RESOLUTION|>--- conflicted
+++ resolved
@@ -189,10 +189,7 @@
         freeze_bn=args.freeze_bn,
         name = args.name if args.name else None
     )
-<<<<<<< HEAD
     print(args.crop_size_val, args.overlap_val)
-=======
->>>>>>> df1ce7de
     data_train, data_val = create_data_datasets(args)
     seg_evaluator = XviewEvaluator(args)
     trainer = PytorchTrainer(train_config=trainer_config, evaluator=seg_evaluator, fold=args.fold,
