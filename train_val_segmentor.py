--- conflicted
+++ resolved
@@ -41,14 +41,11 @@
         val_data=data_val,
     )
 
-<<<<<<< HEAD
     if is_main_process():
         # os.makedirs(cfg.output_dir, exist_ok=True)
         os.makedirs(os.path.join(cfg.output_dir, cfg.name), exist_ok=True)
         print(OmegaConf.to_yaml(cfg))
 
-=======
->>>>>>> 9c045b11
     if cfg.test:
         sampler = torch.utils.data.distributed.DistributedSampler(
             data_val,
