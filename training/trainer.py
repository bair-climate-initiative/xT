import dataclasses
import logging
import math
import os
import re
from abc import ABC, abstractmethod
from numbers import Number
from typing import Dict, List, Any

import torch
import torch.distributed
import torch.distributed as dist
import torch.nn as nn
from tensorboardX import SummaryWriter
from timm.utils import AverageMeter
from torch.nn import DataParallel, SyncBatchNorm
from torch.nn.modules.batchnorm import _BatchNorm
from torch.nn.parallel.distributed import DistributedDataParallel
from torch.utils.data import DataLoader, Dataset
from tqdm import tqdm

import zoo
from training import losses
from training.config import load_config
from training.losses import LossCalculator
from training.sampler import DistributedWeightedRandomSampler
from training.utils import create_optimizer, SmoothedValue,wandb_dump_images
import wandb

from fvcore.nn import FlopCountAnalysis
from .tiling import build_tiling
import time


@dataclasses.dataclass
class TrainConfiguration:
    config_path: str
    gpu: str = "0"
    distributed: bool = False
    from_zero: bool = False
    zero_score: bool = False
    local_rank: int = 0
    freeze_epochs: int = 0
    test_every: int = 1
    world_size: int = 1
    output_dir: str = "weights"
    prefix: str = ""
    resume_checkpoint: str = None
    workers: int = 8
    log_dir: str = "logs"
    fp16: bool = True
    freeze_bn: bool = False
    name: str = None
    crop_size: int = None


class Evaluator(ABC):
    @abstractmethod
    def init_metrics(self) -> Dict:
        pass

    @abstractmethod
    def validate(
        self,
        dataloader: DataLoader,
        model: torch.nn.Module,
        distributed: bool = False,
        local_rank: int = 0,
        snapshot_name: str = "",
    ) -> Dict:
        pass

    @abstractmethod
    def get_improved_metrics(self, prev_metrics: Dict, current_metrics: Dict) -> Dict:
        pass


class LossFunction:
    def __init__(
        self, loss: LossCalculator, name: str, weight: float = 1, display: bool = False
    ):
        super().__init__()
        self.loss = loss
        self.name = name
        self.weight = weight
        self.display = display


class PytorchTrainer(ABC):
    def __init__(
        self,
        train_config: TrainConfiguration,
        evaluator: Evaluator,
        fold: int,
        train_data: Dataset,
        val_data: Dataset,
        args: Any,
    ) -> None:
        super().__init__()
        self.fold = fold
        self.train_config = train_config
        self.conf = load_config(train_config.config_path, args=args)
        self.tiling = self.conf.get("tiling", "naive")
        self.wandb_id = None
        if self.train_config.local_rank == 0:
            wandb_args = dict(
                project="xview3 detection unet",
                entity="bair-climate-initiative",
                resume="allow",
                name=train_config.name,
                config=self.conf,
            )
            wandb.init(**wandb_args)
            self.wandb_id = wandb.run.id
        self._init_distributed()
        self.evaluator = evaluator
        self.current_metrics = evaluator.init_metrics()
        self.current_epoch = 0
        self.model = self._init_model()

        self.losses = self._init_loss_functions()
        self.optimizer, self.scheduler = create_optimizer(
            self.conf["optimizer"], self.model, len(train_data), train_config.world_size
        )
        self._init_amp()
        self.train_data = train_data
        self.val_data = val_data
        if self.train_config.local_rank == 0:
            print(self.model)
            self.summary_writer = SummaryWriter(
                os.path.join(train_config.log_dir, self.snapshot_name)
            )

        # self._profile_model((1, 2, self.conf["crop_size"], self.conf["crop_size"]))

    def validate(self, test_loader=None):
        self.model.eval()
        metrics = self.evaluator.validate(
            test_loader if test_loader is not None else self.get_val_loader(),
            self.model,
            distributed=self.train_config.distributed,
            local_rank=self.train_config.local_rank,
            snapshot_name=self.snapshot_name,
        )
        print(metrics)
        if self.train_config.local_rank == 0 and wandb.run is not None:
            wandb.log(metrics)

    def fit(self):
        for epoch in range(
            self.current_epoch, self.conf["optimizer"]["schedule"]["epochs"]
        ):
            self.current_epoch = epoch
            self.model.train()
            self._freeze()
            self._run_one_epoch_train(self.get_train_loader())
            self.model.eval()
            if self.train_config.local_rank == 0:
                self._save_last()
            if (self.current_epoch + 1) % self.train_config.test_every == 0:
                metrics = self.evaluator.validate(
                    self.get_val_loader(),
                    self.model,
                    distributed=self.train_config.distributed,
                    local_rank=self.train_config.local_rank,
                    snapshot_name=self.snapshot_name,
                )
                if self.train_config.local_rank == 0 and wandb.run is not None:
                    metrics["epoch"] = epoch
                    wandb.log(metrics)
                if self.train_config.local_rank == 0:
                    improved_metrics = self.evaluator.get_improved_metrics(
                        self.current_metrics, metrics
                    )
                    self.current_metrics.update(improved_metrics)
                    self._save_best(improved_metrics)
                    for k, v in metrics.items():
                        self.summary_writer.add_scalar(
                            "val/{}".format(k), float(v), global_step=self.current_epoch
                        )

    def _profile_model(self, shape):
        input = torch.randn(shape).cuda()
        flops = FlopCountAnalysis(self.model, input)
        r = flops.by_operator()
        print(r)
        print(dict(total_flops=sum(r.values())))

    def _save_last(self):
        self.model = self.model.eval()
        torch.save(
            {
                "epoch": self.current_epoch,
                "state_dict": self.model.state_dict(),
                "metrics": self.current_metrics,
            },
            os.path.join(
                self.train_config.output_dir,
                self.snapshot_name + "_" + str(self.wandb_id) + "_" "_last",
            ),
        )

    def _save_best(self, improved_metrics: Dict):
        self.model = self.model.eval()
        for metric_name in improved_metrics.keys():
            torch.save(
                {
                    "epoch": self.current_epoch,
                    "state_dict": self.model.state_dict(),
                    "metrics": self.current_metrics,
                },
                os.path.join(
                    self.train_config.output_dir,
                    self.snapshot_name + "_" + str(self.wandb_id) + "_" + metric_name,
                ),
            )

    def build_iterator(self, dataloader):
        for x in dataloader:
            old_dim = x["image"].shape[-1]
            n = old_dim // self.input_size
            for (i,j,k) in build_tiling(n,self.tiling):
                    new_payload = {k:v[...,self.input_size*i:self.input_size*(i+1),self.input_size*j:self.input_size*(j+1)] for k,v in x.items() if k != 'name' }
                    new_payload['name'] = x['name']
                    new_payload["context_id"] = k['context_id']
                    new_payload['mem_only'] = k.get('mem_only',False)
                    yield new_payload


    def _run_one_epoch_train(self, loader: DataLoader):
        torch.autograd.set_detect_anomaly(True)
        iterator = loader
        #data_time = SmoothedValue(fmt="{avg:.4f}")
        loss_meter = AverageMeter()
        # forward_time = SmoothedValue(fmt="{avg:.4f}")
        # backward_time = SmoothedValue(fmt="{avg:.4f}")
        avg_meters = {"loss": loss_meter}
        for loss_def in self.losses:
            if loss_def.display:
                avg_meters[loss_def.name] = AverageMeter()

        if self.conf["optimizer"]["schedule"]["mode"] == "epoch":
            self.scheduler.step(self.current_epoch)
        extra_context = self.model.module.extra_context
        if extra_context:
            iterator = self.build_iterator(iterator)
            iter_scale = (self.conf['crop_size'] // self.input_size)**2
            if 'two_stream' in self.tiling:
                iter_scale *= 2
        else:
            iter_scale = 1
<<<<<<< HEAD
        total_n = iter_scale * len(loader)
        if self.train_config.local_rank == 0:
            t = tqdm(total=total_n)
        loader = iter(loader)

        for i in range(total_n):
            end = time.time()
            sample = next(loader)
            data_time.update(time.time() - end)
            if self.train_config.local_rank == 0:
                t.update()
            # Sliced Images with context_id
            # todo: make configurable
=======
        iterator = tqdm(iterator,total=iter_scale* len(loader))
        # Broken, temporaily disable time logging
        for i,sample in enumerate(iterator):
>>>>>>> fab2fb48
            imgs = sample["image"].cuda().float()
            if extra_context:
                if sample["context_id"] == 0:
                    context = tuple()
                else:
                    pass
            self.optimizer.zero_grad()
            with torch.cuda.amp.autocast(enabled=self.train_config.fp16):
                with torch.autograd.detect_anomaly():
                    if extra_context and sample['mem_only']:
                        with torch.no_grad():
                            output,context = self.model(imgs,context)
                        continue
                    elif extra_context:
                        output,context = self.model(imgs,context)
                    else:
                        output = self.model(imgs)
                    #forward_time.update(time.time() - end)
                    if i % 400 == 0:
                        # visualize
                        if self.train_config.local_rank == 0:
                            all_keys = []
                            all_imgs = [imgs[0][0].detach().cpu()]
                            all_keys.append('input')
                            for k,v in output.items():
                                all_imgs.append(v[0][0].detach().cpu())
                                all_imgs.append(sample[k][0][0].detach().cpu())
                                short_k = k.replace('_mask','')
                                all_keys.append(k)
                                all_keys.append(k+'_GT')

                            wandb_dump_images(all_imgs,keys=all_keys)
                    total_loss = 0
                    for loss_def in self.losses:
                        l = loss_def.loss.calculate_loss(output, sample)
                        if loss_def.display:
                            avg_meters[loss_def.name].update(
                                l if isinstance(l, Number) else l.item(), imgs.size(0)
                            )
                        total_loss += loss_def.weight * l
            loss_meter.update(total_loss.item(), imgs.size(0))
            if math.isnan(total_loss.item()) or math.isinf(total_loss.item()):
                raise ValueError("NaN loss !!")
            avg_metrics = {k: f"{v.avg:.4f}" for k, v in avg_meters.items()}
            if (
                self.train_config.local_rank == 0
                and wandb.run is not None
                and i % 50 == 0
            ):
                payload = {k: float(f"{v.avg:.4f}") for k, v in avg_meters.items()}
                payload.update(dict(lr=float(self.scheduler.get_lr()[-1])))
                wandb.log(payload)

            # Run backward pass
            #end = time.time()
            if self.train_config.fp16:
                self.gscaler.scale(total_loss).backward()
                self.gscaler.unscale_(self.optimizer)
                torch.nn.utils.clip_grad_norm_(self.model.parameters(), 5)
                self.gscaler.step(self.optimizer)
                self.gscaler.update()
            else:
                total_loss.backward()
                torch.nn.utils.clip_grad_norm_(self.model.parameters(), 5)
                self.optimizer.step()
            #backward_time.update(time.time() - end)

            torch.cuda.synchronize()
            if self.train_config.distributed:
                dist.barrier()
            if self.conf["optimizer"]["schedule"]["mode"] in ("step", "poly"):
                self.scheduler.step(
                    int(i / iter_scale) + self.current_epoch * len(loader)
                )
<<<<<<< HEAD
            if self.train_config.local_rank == 0:
                t.set_postfix(
                    {
                        "lr": float(self.scheduler.get_lr()[-1]),
                        "epoch": self.current_epoch,
                        "mem": f"{torch.cuda.max_memory_reserved() / 1024 ** 3:.2f}G",
                        **avg_metrics,
                        "data_time": data_time,
                        "fwd_time": forward_time,
                        "bwd_time": backward_time,
                    }
                )
=======
            # t.set_postfix(
            #     {
            #         "lr": float(self.scheduler.get_lr()[-1]),
            #         "epoch": self.current_epoch,
            #         "mem": f"{torch.cuda.max_memory_reserved() / 1024 ** 3:.2f}G",
            #         **avg_metrics,
            #         "data_time": data_time,
            #         "fwd_time": forward_time,
            #         "bwd_time": backward_time,
            #     }
            # )
>>>>>>> fab2fb48
        if self.train_config.local_rank == 0:
            for idx, param_group in enumerate(self.optimizer.param_groups):
                lr = param_group["lr"]
                self.summary_writer.add_scalar(
                    "group{}/lr".format(idx), float(lr), global_step=self.current_epoch
                )
            self.summary_writer.add_scalar(
                "train/loss", float(loss_meter.avg), global_step=self.current_epoch
            )

    @property
    def train_batch_size(self):
        return self.conf["optimizer"]["train_bs"]

    @property
    def val_batch_size(self):
        return self.conf["optimizer"]["val_bs"]

    def get_train_loader(self) -> DataLoader:
        train_sampler = None
        if self.train_config.distributed:
            train_sampler = torch.utils.data.distributed.DistributedSampler(
                self.train_data
            )
            if hasattr(self.train_data, "get_weights"):
                train_sampler = DistributedWeightedRandomSampler(
                    self.train_data, self.train_data.get_weights()
                )
            train_sampler.set_epoch(self.current_epoch)
        train_data_loader = DataLoader(
            self.train_data,
            batch_size=self.train_batch_size,
            num_workers=self.train_config.workers,
            shuffle=train_sampler is None,
            sampler=train_sampler,
            pin_memory=False,
            drop_last=True,
        )

        return train_data_loader

    def get_val_loader(self) -> DataLoader:
        val_sampler = None
        if self.train_config.distributed:
            val_sampler = torch.utils.data.distributed.DistributedSampler(
                self.val_data, shuffle=False
            )
        val_data_loader = DataLoader(
            self.val_data,
            sampler=val_sampler,
            batch_size=self.val_batch_size,
            num_workers=self.train_config.workers,
            shuffle=False,
            pin_memory=False,
        )
        return val_data_loader

    @property
    def snapshot_name(self):
        return "{}{}_{}_{}".format(
            self.train_config.prefix,
            self.conf["network"],
            self.conf["encoder_params"]["encoder"],
            self.fold,
        )

    def _freeze(self):
        if hasattr(self.model.module, "encoder"):
            encoder = self.model.module.encoder
        elif hasattr(self.model.module, "encoder_stages"):
            encoder = self.model.module.encoder_stages
        else:
            logging.warn("unknown encoder model")
            return
        if self.current_epoch < self.train_config.freeze_epochs:
            encoder.eval()
            for p in encoder.parameters():
                p.requires_grad = False
        else:
            encoder.train()
            for p in encoder.parameters():
                p.requires_grad = True
        if self.train_config.freeze_bn:
            for m in self.model.modules():
                if isinstance(m, _BatchNorm):
                    m.eval()
                    for p in m.parameters():
                        p.requires_grad = False

    def _init_amp(self):
        self.gscaler = torch.cuda.amp.GradScaler()

        if self.train_config.distributed:
            self.model = DistributedDataParallel(
                self.model,
                device_ids=[self.train_config.local_rank],
                output_device=self.train_config.local_rank,
                find_unused_parameters=False,
            )
        else:
            self.model = DataParallel(self.model).cuda()

    def _init_distributed(self):
        if self.train_config.distributed:
            self.pg = dist.init_process_group(
                backend="nccl",
                rank=self.train_config.local_rank,
                world_size=self.train_config.world_size,
            )

            torch.cuda.set_device(self.train_config.local_rank)
        else:
            os.environ["CUDA_DEVICE_ORDER"] = "PCI_BUS_ID"
            os.environ["CUDA_VISIBLE_DEVICES"] = self.train_config.gpu

    def _load_checkpoint(self, model: torch.nn.Module):
        checkpoint_path = self.train_config.resume_checkpoint
        if not checkpoint_path:
            return
        if os.path.isfile(checkpoint_path):
            print("=> loading checkpoint '{}'".format(checkpoint_path))
            checkpoint = torch.load(checkpoint_path, map_location="cpu")
            if "state_dict" in checkpoint:
                state_dict = checkpoint["state_dict"]
                state_dict = {
                    re.sub("^module.", "", k): w for k, w in state_dict.items()
                }
                orig_state_dict = model.state_dict()
                mismatched_keys = []
                for k, v in state_dict.items():
                    ori_size = (
                        orig_state_dict[k].size() if k in orig_state_dict else None
                    )
                    if v.size() != ori_size:
                        print(
                            "SKIPPING!!! Shape of {} changed from {} to {}".format(
                                k, v.size(), ori_size
                            )
                        )
                        mismatched_keys.append(k)
                for k in mismatched_keys:
                    del state_dict[k]
                model.load_state_dict(state_dict, strict=False)
                if not self.train_config.from_zero:
                    self.current_epoch = checkpoint["epoch"]
                    if not self.train_config.zero_score:
                        self.current_metrics = checkpoint.get(
                            "metrics", self.evaluator.init_metrics()
                        )
                print(
                    "=> loaded checkpoint '{}' (epoch {})".format(
                        checkpoint_path, checkpoint["epoch"]
                    )
                )
            else:
                model.load_state_dict(checkpoint)
        else:
            print("=> no checkpoint found at '{}'".format(checkpoint_path))
        if self.train_config.from_zero:
            self.current_metrics = self.evaluator.init_metrics()
            self.current_epoch = 0

    def _init_model(self):
        print(self.train_config)
        self.input_size = self.conf.get("encoder_crop_size", self.conf["crop_size"])
        model = zoo.__dict__[self.conf["network"]](
            **self.conf["encoder_params"], crop_size=self.input_size
        )
        model = model.cuda()
        self._load_checkpoint(model)

        if self.train_config.distributed and not self.train_config.freeze_bn:
            model = SyncBatchNorm.convert_sync_batchnorm(model, self.pg)
        channels_last = self.conf.get("channels_last", False)
        if channels_last:
            model = model.to(memory_format=torch.channels_last)
        return model

    def _init_loss_functions(self) -> List[LossFunction]:
        assert self.conf["losses"]
        loss_functions = []
        for loss_def in self.conf["losses"]:
            loss_fn = losses.__dict__[loss_def["type"]](**loss_def["params"])
            loss_weight = loss_def["weight"]
            display = loss_def["display"]
            loss_functions.append(
                LossFunction(loss_fn, loss_def["name"], loss_weight, display)
            )

        return loss_functions


# Not Implemented
# class PytorchTrainerPANDA(PytorchTrainer):
#     def __init__(
#         self,
#         train_config: TrainConfiguration,
#         evaluator: Evaluator,
#         train_data: Dataset,
#         val_data: Dataset,
#     ) -> None:
#         super(ABC, self).__init__()
#         self.train_config = train_config
#         self.conf = load_config(train_config.config_path)
#         if self.train_config.local_rank == 0:
#             wandb_args = dict(
#                 project="panda segm unet",
#                 entity="bair-climate-initiative",
#                 resume="allow",
#                 name=train_config.name,
#                 config=self.conf,
#             )
#             wandb.init(**wandb_args)
#         if train_config.crop_size is not None:
#             self.conf["crop_size"] = train_config.crop_size
#         self._init_distributed()
#         self.evaluator = evaluator
#         self.current_metrics = evaluator.init_metrics()
#         self.current_epoch = 0
#         self.model = self._init_model()
#         self.losses = self._init_loss_functions()
#         self.optimizer, self.scheduler = create_optimizer(
#             self.conf["optimizer"], self.model, len(train_data), train_config.world_size
#         )
#         self._init_amp()
#         self.train_data = train_data
#         self.val_data = val_data
#         if self.train_config.local_rank == 0:
#             self.summary_writer = SummaryWriter(
#                 os.path.join(train_config.log_dir, self.snapshot_name)
#             )

#     def validate(self):
#         self.model.eval()
#         metrics = self.evaluator.validate(
#             self.get_val_loader(),
#             self.model,
#             distributed=self.train_config.distributed,
#             local_rank=self.train_config.local_rank,
#             snapshot_name=self.snapshot_name,
#         )
#         print(metrics)
#         if self.train_config.local_rank == 0 and wandb.run is not None:
#             wandb.log(metrics)

#     def fit(self):
#         for epoch in range(
#             self.current_epoch, self.conf["optimizer"]["schedule"]["epochs"]
#         ):
#             self.current_epoch = epoch
#             self.model.train()
#             self._freeze()
#             self._run_one_epoch_train(self.get_train_loader())
#             self.model.eval()
#             if self.train_config.local_rank == 0:
#                 self._save_last()
#             if (self.current_epoch + 1) % self.train_config.test_every == 0:
#                 metrics = self.evaluator.validate(
#                     self.get_val_loader(),
#                     self.model,
#                     distributed=self.train_config.distributed,
#                     local_rank=self.train_config.local_rank,
#                     snapshot_name=self.snapshot_name,
#                 )
#                 if self.train_config.local_rank == 0 and wandb.run is not None:
#                     wandb.log(dict(**metrics, epoch=epoch))
#                 if self.train_config.local_rank == 0:
#                     improved_metrics = self.evaluator.get_improved_metrics(
#                         self.current_metrics, metrics
#                     )
#                     self.current_metrics.update(improved_metrics)
#                     self._save_best(improved_metrics)
#                     for k, v in metrics.items():
#                         self.summary_writer.add_scalar(
#                             "val/{}".format(k), float(v), global_step=self.current_epoch
#                         )

#     # def _save_last(self):
#     # def _save_best(self, improved_metrics: Dict):

#     def _run_one_epoch_train(self, loader: DataLoader):
#         iterator = tqdm(loader)
#         loss_meter = AverageMeter()
#         avg_meters = {"loss": loss_meter}
#         for loss_def in self.losses:
#             if loss_def.display:
#                 avg_meters[loss_def.name] = AverageMeter()

#         if self.conf["optimizer"]["schedule"]["mode"] == "epoch":
#             self.scheduler.step(self.current_epoch)
#         for i, sample in enumerate(iterator):
#             # todo: make configurable
#             imgs = sample["image"].cuda().float()
#             self.optimizer.zero_grad()
#             with torch.cuda.amp.autocast(enabled=self.train_config.fp16):
#                 output = self.model(imgs)
#                 total_loss = 0
#                 for loss_def in self.losses:
#                     l = loss_def.loss.calculate_loss(output, sample)
#                     if loss_def.display:
#                         avg_meters[loss_def.name].update(
#                             l if isinstance(l, Number) else l.item(), imgs.size(0)
#                         )
#                     total_loss += loss_def.weight * l

#             loss_meter.update(total_loss.item(), imgs.size(0))
#             if math.isnan(total_loss.item()) or math.isinf(total_loss.item()):
#                 raise ValueError("NaN loss !!")
#             avg_metrics = {k: f"{v.avg:.4f}" for k, v in avg_meters.items()}
#             if self.train_config.local_rank == 0:
#                 wandb.log({
#                     "lr": float(self.scheduler.get_lr()[-1]),
#                     "epoch": self.current_epoch,
#                     "total_loss_iter":total_loss.item(),
#                     **avg_metrics,
#                 })
#             iterator.set_postfix(
#                 {
#                     "lr": float(self.scheduler.get_lr()[-1]),
#                     "epoch": self.current_epoch,
#                     **avg_metrics,
#                 }
#             )
#             if self.train_config.fp16:
#                 self.gscaler.scale(total_loss).backward()
#                 self.gscaler.unscale_(self.optimizer)
#                 torch.nn.utils.clip_grad_norm_(self.model.parameters(), 5)
#                 self.gscaler.step(self.optimizer)
#                 self.gscaler.update()
#             else:
#                 total_loss.backward()
#                 torch.nn.utils.clip_grad_norm_(self.model.parameters(), 5)
#                 self.optimizer.step()
#             torch.cuda.synchronize()
#             if self.train_config.distributed:
#                 dist.barrier()
#             if self.conf["optimizer"]["schedule"]["mode"] in ("step", "poly"):
#                 self.scheduler.step(i + self.current_epoch * len(loader))
#         if self.train_config.local_rank == 0:
#             for idx, param_group in enumerate(self.optimizer.param_groups):
#                 lr = param_group["lr"]
#                 self.summary_writer.add_scalar(
#                     "group{}/lr".format(idx), float(lr), global_step=self.current_epoch
#                 )
#             self.summary_writer.add_scalar(
#                 "train/loss", float(loss_meter.avg), global_step=self.current_epoch
#             )
#             if wandb.run is not None:
#                 wandb.log(
#                     {"train/loss": float(loss_meter.avg), "epoch": self.current_epoch}
#                 )

#     @property
#     def snapshot_name(self):
#         return "{}{}_{}_".format(
#             self.train_config.prefix,
#             self.conf["network"],
#             self.conf["encoder_params"]["encoder"],
#         )<|MERGE_RESOLUTION|>--- conflicted
+++ resolved
@@ -249,25 +249,22 @@
                 iter_scale *= 2
         else:
             iter_scale = 1
-<<<<<<< HEAD
-        total_n = iter_scale * len(loader)
-        if self.train_config.local_rank == 0:
-            t = tqdm(total=total_n)
-        loader = iter(loader)
-
-        for i in range(total_n):
-            end = time.time()
-            sample = next(loader)
-            data_time.update(time.time() - end)
-            if self.train_config.local_rank == 0:
-                t.update()
+#         total_n = iter_scale * len(loader)
+#         if self.train_config.local_rank == 0:
+#             t = tqdm(total=total_n)
+#         loader = iter(loader)
+
+#         for i in range(total_n):
+#             end = time.time()
+#             sample = next(loader)
+#             data_time.update(time.time() - end)
+#             if self.train_config.local_rank == 0:
+#                 t.update()
             # Sliced Images with context_id
             # todo: make configurable
-=======
         iterator = tqdm(iterator,total=iter_scale* len(loader))
         # Broken, temporaily disable time logging
         for i,sample in enumerate(iterator):
->>>>>>> fab2fb48
             imgs = sample["image"].cuda().float()
             if extra_context:
                 if sample["context_id"] == 0:
@@ -342,20 +339,7 @@
                 self.scheduler.step(
                     int(i / iter_scale) + self.current_epoch * len(loader)
                 )
-<<<<<<< HEAD
-            if self.train_config.local_rank == 0:
-                t.set_postfix(
-                    {
-                        "lr": float(self.scheduler.get_lr()[-1]),
-                        "epoch": self.current_epoch,
-                        "mem": f"{torch.cuda.max_memory_reserved() / 1024 ** 3:.2f}G",
-                        **avg_metrics,
-                        "data_time": data_time,
-                        "fwd_time": forward_time,
-                        "bwd_time": backward_time,
-                    }
-                )
-=======
+            # if self.train_config.local_rank == 0:
             # t.set_postfix(
             #     {
             #         "lr": float(self.scheduler.get_lr()[-1]),
@@ -367,7 +351,6 @@
             #         "bwd_time": backward_time,
             #     }
             # )
->>>>>>> fab2fb48
         if self.train_config.local_rank == 0:
             for idx, param_group in enumerate(self.optimizer.param_groups):
                 lr = param_group["lr"]
