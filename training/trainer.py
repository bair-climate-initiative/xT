--- conflicted
+++ resolved
@@ -30,7 +30,6 @@
 from training.utils import SmoothedValue, create_optimizer, wandb_dump_images
 
 from .tiling import build_tiling
-<<<<<<< HEAD
 import time
 from einops import rearrange
 import yaml
@@ -40,8 +39,6 @@
 )
 from torch.distributed.fsdp.wrap import size_based_auto_wrap_policy
 from torch.distributed.fsdp import MixedPrecision
-=======
->>>>>>> 0b532562
 
 from torch.distributed.fsdp import (
    FullyShardedDataParallel,
@@ -146,12 +143,9 @@
         self.context_patch_len = self.conf.get('context_patch_len',100)
 
         self.losses = self._init_loss_functions()
-<<<<<<< HEAD
+        self.scale_learning_rate()
 
         self._init_amp()
-=======
-        self.scale_learning_rate()
->>>>>>> 0b532562
         self.optimizer, self.scheduler = create_optimizer(
             self.conf["optimizer"], self.model, len(train_data), train_config.world_size
         )
@@ -224,8 +218,6 @@
                         self.summary_writer.add_scalar(
                             "val/{}".format(k), float(v), global_step=self.current_epoch
                         )
-<<<<<<< HEAD
-=======
 
     def scale_learning_rate(self):
         # linear scale the learning rate according to total batch size, may not be optimal
@@ -242,7 +234,6 @@
         config["learning_rate"] = lr
         self.conf["optimizer"] = config
 
->>>>>>> 0b532562
     def _profile_model(self, shape):
         input = torch.randn(shape).cuda()
         flops = FlopCountAnalysis(self.model, input)
@@ -290,7 +281,6 @@
         for x in dataloader:
             old_dim = x["image"].shape[-1]
             n = old_dim // self.input_size
-<<<<<<< HEAD
             rearranged_image =  rearrange(x['image'],'N C (H PH GH) (W PW GW )-> N C H W  PH PW GH GW',
                                           PH=self.input_size // self.patch_size,PW=self.input_size // self.patch_size,
                                           GH=self.patch_size,GW = self.patch_size
@@ -324,23 +314,6 @@
                     new_payload['mem_only'] = k.get('mem_only',False)
                     yield new_payload
 
-=======
-            for i, j, k in build_tiling(n, self.tiling):
-                new_payload = {
-                    k: v[
-                        ...,
-                        self.input_size * i : self.input_size * (i + 1),
-                        self.input_size * j : self.input_size * (j + 1),
-                    ]
-                    for k, v in x.items()
-                    if k != "name"
-                }
-                new_payload["name"] = x["name"]
-                new_payload["context_id"] = k["context_id"]
-                new_payload["mem_only"] = k.get("mem_only", False)
-                yield new_payload
->>>>>>> 0b532562
-
     def _run_one_epoch_train(self, loader: DataLoader):
         torch.autograd.set_detect_anomaly(True)
         iterator = loader
@@ -379,15 +352,10 @@
         if self.train_config.local_rank == 0:
             iterator = tqdm(iterator, total=iter_scale * len(loader))
         # Broken, temporaily disable time logging
-<<<<<<< HEAD
         for i,sample in enumerate(iterator):
             # if i > 2:
             #     break
             imgs = sample["image"].cuda().float()
-=======
-        for i, sample in enumerate(iterator):
-            imgs = sample["image"].cuda()
->>>>>>> 0b532562
             if extra_context:
                 if sample["context_id"] == 0:
                     mem = tuple()
@@ -403,17 +371,10 @@
                 with torch.autograd.detect_anomaly():
                     if extra_context and sample["mem_only"]:
                         with torch.no_grad():
-<<<<<<< HEAD
                             output,mem = self.model(imgs,context=context,mem=mem)
                         continue
                     elif extra_context:
                         output,mem = self.model(imgs,context=context,mem=mem)
-=======
-                            output, context = self.model(imgs, context)
-                        continue
-                    elif extra_context:
-                        output, context = self.model(imgs, context)
->>>>>>> 0b532562
                     else:
                         output = self.model(imgs)
                     # forward_time.update(time.time() - end)
