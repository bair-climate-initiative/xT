# Copyright (c) Meta Platforms, Inc. and affiliates.
# All rights reserved.

# This source code is licensed under the license found in the
# LICENSE file in the root directory of this source tree.
# --------------------------------------------------------
# A script to run multinode training with submitit.
# --------------------------------------------------------

import argparse
import os
import sys
import uuid
from pathlib import Path
<<<<<<< HEAD
=======
import sys
>>>>>>> 6851543d

sys.path.append("/p/home/ritwik/dev/xview3-detection")

import submitit

import train_val_segmentor as segmentor


def parse_args():
    segmentor_parser = segmentor.get_args_parser()
    parser = argparse.ArgumentParser(
        "Submitit for Segmentor Train+Val", parents=[segmentor_parser]
    )
    parser.add_argument(
        "--nodes", default=1, type=int, help="Number of nodes to request"
    )
    parser.add_argument(
        "--timeout", default=10080, type=int, help="Duration of the job (min)"
    )
    parser.add_argument(
<<<<<<< HEAD
        "--job_dir",
        default="",
        type=str,
        help="Job dir. Leave empty for automatic.",
=======
        "--job_dir", default="", type=str, help="Job dir. Leave empty for automatic."
>>>>>>> 6851543d
    )

    parser.add_argument(
        "--partition",
        default="frontier",
        type=str,
        help="Partition where to submit",
    )
    parser.add_argument(
        "--qos",
        default="frontier",
        type=str,
        choices=("frontier", "debug", "HIE", "standard"),
        help="Queue to use",
    )
    parser.add_argument(
        "--comment", default="", type=str, help="Comment to pass to scheduler"
    )
    parser.add_argument(
        "--account", default="", type=str, help="The Account string to use"
    )
    parser.add_argument(
<<<<<<< HEAD
        "--constraint",
        default="mla",
        type=str,
        help="Which Nautilus constraint to use",
=======
        "--constraint", default="mla", type=str, help="Which Nautilus constraint to use"
>>>>>>> 6851543d
    )
    return parser.parse_args()


def get_shared_folder() -> Path:
    if Path("/p/home/ritwik/checkpoints/").is_dir():
        p = Path(f"/p/home/ritwik/checkpoints/xview3/")
        p.mkdir(exist_ok=True)
        return p
    raise RuntimeError("No shared folder available")


def get_init_file():
    # Init file must not exist, but it's parent dir must exist.
    os.makedirs(str(get_shared_folder()), exist_ok=True)
    init_file = get_shared_folder() / f"{uuid.uuid4().hex}_init"
    if init_file.exists():
        os.remove(str(init_file))
    return init_file


class Trainer(object):
    def __init__(self, args):
        self.args = args

    def __call__(self):
        import sys

        sys.path.append("/p/home/ritwik/dev/xview3-detection")
        import train_val_segmentor as segmentor

        self._setup_gpu_args()
        segmentor.main(self.args)

    def checkpoint(self):
        import os

        import submitit

        self.args.dist_url = get_init_file().as_uri()
        # checkpoint_file = os.path.join(self.args.output_dir, "checkpoint.pth")
        # if os.path.exists(checkpoint_file):
        #     self.args.resume = checkpoint_file
        print("Requeuing ", self.args)
        empty_trainer = type(self)(self.args)
        return submitit.helpers.DelayedSubmission(empty_trainer)

    def _setup_gpu_args(self):
        import os
        from pathlib import Path

        import submitit

        job_env = submitit.JobEnvironment()
        dist_env = submitit.helpers.TorchDistributedEnvironment().export()
        self.args.output_dir = Path(
            str(self.args.output_dir).replace("%j", str(job_env.job_id))
        )
        self.args.log_dir = self.args.output_dir
        self.args.gpu = job_env.local_rank
        self.args.rank = job_env.global_rank
        self.args.world_size = job_env.num_tasks

        # These are needed because submitit errors out otherwise.
        # I thought these were deprecated? Who knows.
        # os.environ["RANK"] = str(self.args.rank)
        # os.environ["WORLD_SIZE"] = str(self.args.world_size)

        print(f"master: {dist_env.master_addr}:{dist_env.master_port}")
        print(
            f"Process group: {job_env.num_tasks} tasks, rank: {job_env.global_rank}"
        )


def main():
    args = parse_args()
    if args.job_dir == "":
        args.job_dir = get_shared_folder() / "%j"

    # Note that the folder will depend on the job_id, to easily track experiments
    executor = submitit.AutoExecutor(
        folder=args.job_dir, slurm_max_num_timeout=30
    )

    if args.constraint == "mla":
        num_gpus_per_node = 4
    elif args.constraint == "viz":
        num_gpus_per_node = 1
    else:
        num_gpus_per_node = 0

    nodes = args.nodes
    timeout_min = args.timeout
    qos = args.qos
    account = args.account
    constraint = args.constraint

    kwargs = {}
    if args.comment:
        kwargs["slurm_comment"] = args.comment

    executor.update_parameters(
        gpus_per_node=num_gpus_per_node,
        tasks_per_node=num_gpus_per_node,  # one task per GPU
        nodes=nodes,
        timeout_min=timeout_min,
        slurm_qos=qos,
        slurm_signal_delay_s=120,
        slurm_account=account,
        slurm_constraint=constraint,
        **kwargs,
    )

    executor.update_parameters(name="xview3")

    args.dist_url = get_init_file().as_uri()
    args.output_dir = args.job_dir

    trainer = Trainer(args)
    job = executor.submit(trainer)

    print("Submitted job_id:", job.job_id)


if __name__ == "__main__":
    main()<|MERGE_RESOLUTION|>--- conflicted
+++ resolved
@@ -12,10 +12,7 @@
 import sys
 import uuid
 from pathlib import Path
-<<<<<<< HEAD
-=======
 import sys
->>>>>>> 6851543d
 
 sys.path.append("/p/home/ritwik/dev/xview3-detection")
 
@@ -36,14 +33,7 @@
         "--timeout", default=10080, type=int, help="Duration of the job (min)"
     )
     parser.add_argument(
-<<<<<<< HEAD
-        "--job_dir",
-        default="",
-        type=str,
-        help="Job dir. Leave empty for automatic.",
-=======
         "--job_dir", default="", type=str, help="Job dir. Leave empty for automatic."
->>>>>>> 6851543d
     )
 
     parser.add_argument(
@@ -66,14 +56,7 @@
         "--account", default="", type=str, help="The Account string to use"
     )
     parser.add_argument(
-<<<<<<< HEAD
-        "--constraint",
-        default="mla",
-        type=str,
-        help="Which Nautilus constraint to use",
-=======
         "--constraint", default="mla", type=str, help="Which Nautilus constraint to use"
->>>>>>> 6851543d
     )
     return parser.parse_args()
 
