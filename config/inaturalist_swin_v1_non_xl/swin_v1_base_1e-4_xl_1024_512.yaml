--- conflicted
+++ resolved
@@ -48,13 +48,8 @@
   classifier_ratio: 1.0
   warmup_epochs: 0
 train:
-<<<<<<< HEAD
-  epochs: 200
-  batch_size: 1
-=======
   epochs: 20
   batch_size: 32
->>>>>>> a6a1c1a0
   val_batch_size: 1
   freeze_epochs: 0
   test_every: 20
