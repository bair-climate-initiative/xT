--- conflicted
+++ resolved
@@ -5,14 +5,11 @@
 from torch.nn import Dropout2d
 from torch.utils import model_zoo
 from .swin import SWIN_CFG
-<<<<<<< HEAD
 from .revswin import REVSWIN_CFG 
 
 SWIN_CFG = SWIN_CFG | REVSWIN_CFG
 
-=======
 from .vit import registry as VIT_CFG
->>>>>>> 0bd4cf53
 encoder_params = {
     "resnet34": {"decoder_filters": [48, 96, 176, 192], "last_upsample": 32}
 }
