--- conflicted
+++ resolved
@@ -24,15 +24,12 @@
 
 import torch
 import torch.nn.functional as F
-<<<<<<< HEAD
 import numpy as np
 
 from .lib.hier.utils.patch_embed import PatchEmbed3D,PatchEmbed4D,PatchRecover3D,PatchRecover4D,build_upsample,build_downsample,ConvBlock4D
 from .lib.hier.utils.data_utils import parse_lookbacks 
 from .lib.hier.utils.blocks import registry as BLOCKS
-=======
 from torch import nn
->>>>>>> 0b532562
 
 
 class BasicConvAct(nn.Module):
@@ -185,14 +182,9 @@
         in_chans=2,
         pretrained=True,
         channels_last=False,
-<<<<<<< HEAD
         crop_size = 256,
         context_mode='None',
         skip_decoder=False,
-=======
-        crop_size=256,
-        context_mode="None",
->>>>>>> 0b532562
         **kwargs
     ):
         if not hasattr(self, "first_layer_stride_two"):
@@ -300,11 +292,7 @@
         self.dropout = Dropout2d(p=0.0)
         self.encoder = backbone
 
-<<<<<<< HEAD
     def forward(self, x,mem=tuple(),**kwargs):
-=======
-    def forward(self, x, mem=tuple()):
->>>>>>> 0b532562
         # Encoder
         if self.channels_last:
             x = x.contiguous(memory_format=torch.channels_last)
@@ -449,14 +437,9 @@
         self._initialize_weights()
         self.dropout = Dropout2d(p=0.0)
         self.encoder = backbone
-<<<<<<< HEAD
         if context_mode == 'transformer_xl':
             self.extra_context = True
     def forward(self, x,context=None,**kwargs):
-=======
-
-    def forward(self, x, mem=tuple()):
->>>>>>> 0b532562
         # Encoder
         if self.channels_last:
             x = x.contiguous(memory_format=torch.channels_last)
@@ -484,6 +467,7 @@
         if context:
             return output,None
         return output
+
     def get_decoder(self, layer):
         in_channels = (
             self.filters[layer + 1]
@@ -725,11 +709,7 @@
             "length_mask": length_mask,
         }
         return output
-<<<<<<< HEAD
     
-=======
-
->>>>>>> 0b532562
     def get_decoder(self, layer):
         in_channels = (
             self.filters[layer + 1]
@@ -743,10 +723,7 @@
         )
 
 
-<<<<<<< HEAD
-
-=======
->>>>>>> 0b532562
+
 class TimmUnetPANDA(AbstractModel):
     def __init__(
         self,
